--- conflicted
+++ resolved
@@ -59,7 +59,7 @@
     def save(self, fname):
         out = self.clear_history()
         np.save( fname, out.to_dict() )
-    
+
     @classmethod
     def load(cls, fname):
         return cls.from_dict( np.load(fname, allow_pickle=True).item() )
@@ -195,7 +195,7 @@
     An operation is a callable object that produces a set of commands to be executed by the observatory.
 
     This block takes an observatory state (dict) as input and returns a tuple containing a new state object
-    as the effect of the command, and a list of commands for the telescope. Each command in the list is a 
+    as the effect of the command, and a list of commands for the telescope. Each command in the list is a
     string-like object.
 
     Parameters
@@ -381,32 +381,22 @@
 @operation(name="move_to", return_duration=True)
 def move_to(state, az, el, min_el=48, force=False):
     if not force and (state.az_now == az and state.el_now == el):
-<<<<<<< HEAD
-        return state, []
-    else:
-        cmd = [
-=======
         return state, 0, []
 
     duration = 0
     cmd = []
 
-    if el == state.el_now:
-        cmd += [f"run.acu.move_to(az={round(az, 3)}, el={(round(el, 3))})"]
-    else:
-        if state.hwp_spinning and el < min_el:
-            state = state.replace(hwp_spinning=False)
-            duration += HWP_SPIN_DOWN
-            cmd += [
-                "run.hwp.stop(active=True)",
-                "sup.disable_driver_board()",
-            ]
-
+    if state.hwp_spinning and el < min_el:
+        state = state.replace(hwp_spinning=False)
+        duration += HWP_SPIN_DOWN
         cmd += [
-            f"run.acu.move_to(az={round(az, 3)}, el={round(state.el_now, 3)})",
->>>>>>> d27de6e3
-            f"run.acu.move_to(az={round(az, 3)}, el={round(el, 3)})",
+            "run.hwp.stop(active=True)",
+            "sup.disable_driver_board()",
         ]
+
+    cmd += [
+        f"run.acu.move_to(az={round(az, 3)}, el={round(el, 3)})",
+    ]
     state = state.replace(az_now=az, el_now=el)
 
     return state, duration, cmd
